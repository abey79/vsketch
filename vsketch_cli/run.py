from runpy import run_path

import vpype as vp
import watchgod


import vsketch

BORDER = 15

origin = [0, 0]
scale = [1, 1]

<<<<<<< HEAD
=======

>>>>>>> aa7caaa9

def load_and_save(path: str):
    sketch = run_path(path)
    vsk = vsketch.Vsketch()
    sketch["setup"](vsk)
    sketch["draw"](vsk)
    sketch["finalize"](vsk)
    vsk.display()

#def watch


# def watch


def run_directory(path: str):
    """TODO

    Look for sketch.py, or look for any single python file
    """



    watchgod.run_process(path, load_and_save, args=(path,))<|MERGE_RESOLUTION|>--- conflicted
+++ resolved
@@ -6,15 +6,6 @@
 
 import vsketch
 
-BORDER = 15
-
-origin = [0, 0]
-scale = [1, 1]
-
-<<<<<<< HEAD
-=======
-
->>>>>>> aa7caaa9
 
 def load_and_save(path: str):
     sketch = run_path(path)
