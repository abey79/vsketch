import math
import random
import shlex
from typing import Any, Dict, Iterable, Optional, Sequence, TextIO, Union, cast

import noise
import numpy as np
import vpype as vp
import vpype_cli
from shapely.geometry import Polygon

from .display import display
from .fill import generate_fill
from .utils import MatrixPopper, complex_to_2d

__all__ = ["Vsketch"]


# noinspection PyPep8Naming
class Vsketch:
    def __init__(self):
        self._vector_data = vp.VectorData()
        self._cur_stroke: Optional[int] = 1
        self._cur_fill: Optional[int] = None
        self._pipeline = ""
        self._figure = None
        self._transform_stack = [np.empty(shape=(3, 3), dtype=float)]
        self._page_format = vp.convert_page_format("a3")
        self._center_on_page = True
        self._detail = vp.convert_length("0.1mm")
        self._pen_width: Dict[int, float] = {}
        self._default_pen_width = vp.convert_length("0.3mm")
<<<<<<< HEAD
        self._rect_mode = "corner"
=======
        self._noise_lod = 4
        self._random = random.Random()
        self._noise_falloff = 0.5
        # we use the global rng to guarantee unique seeds for noise
        self._noise_seed = random.uniform(0, 1)
        self._random.seed(random.randint(0, 2 ** 31))
>>>>>>> 49785c26
        self.resetMatrix()

        # we cache the processed vector data to make sequence of plot() and write() faster
        # the cache must be invalidated (ie. _processed_vector_data set to None) each time
        # _vector_data or _pipeline changes
        self._processed_vector_data: Optional[vp.VectorData] = None

    @property
    def vector_data(self):
        return self._vector_data

    @property
    def processed_vector_data(self):
        if self._processed_vector_data is None:
            self._apply_pipeline()
        return self._processed_vector_data

    @property
    def width(self) -> float:
        """Get the page width in CSS pixels.

        Returns:
            page width
        """
        return self._page_format[0]

    @property
    def height(self) -> float:
        """Get the page height in CSS pixels.

        Returns:
            page height
        """
        return self._page_format[1]

    @property
    def transform(self) -> np.ndarray:
        """Get the current transform matrix.

        Returns:
            the current 3x3 homogenous planar transform matrix
        """
        return self._transform_stack[-1]

    @transform.setter
    def transform(self, t: np.ndarray) -> None:
        """Set the current transform matrix.

        Args:
            t: a 3x3 homogenous planar transform matrix
        """
        self._transform_stack[-1] = t

    @property
    def epsilon(self) -> float:
        """Returns the segment maximum length for curve approximation.

        The returned value takes into account the desired level of detail (see :func:`detail``
        as well as the scaling to be applied by the current transformation matrix.

        Returns:
            the maximum segment length to use
        """

        # The top 2x2 sub-matrix of the current transform corresponds to how the base vectors
        # would be transformed. We thus take their (transformed) length and use their maximum
        # value as scaling factor.
        scaling = max(math.hypot(*self.transform[0:2, 0]), math.hypot(*self.transform[0:2, 1]))

        return self._detail / scaling

    def detail(self, epsilon: Union[float, str]) -> None:
        """Define the level of detail for curved paths.

        Vsketch internally stores exclusively so called line strings, i.e. paths made of
        straight segments. Curved geometries (e.g. :func:`circle`) are approximated by many
        small segments. The level of detail controls the maximum size these segments may have.
        The default value is set to 0.1mm, with is good enough for most plotting needs.

        Examples::

            :func:`detail` accepts string values with unit::

                >>> vsk = Vsketch()
                >>> vsk.detail("1mm")

            A float input is interpretted as CSS pixels::

                >>> vsk.detail(1.)

        Args:
            epsilon: maximum length of segments approximating curved elements (may be a string
                value with units -- float value are interpreted as CSS pixels
        """
        self._detail = vp.convert_length(epsilon)

    def size(
        self,
        width: Union[float, str],
        height: Optional[Union[float, str]] = None,
        landscape: bool = False,
        center: bool = True,
    ) -> None:
        """Define the page layout.

        If floats are for width and height, they are interpreted as CSS pixel (same as SVG).
        Alternatively, strings can be passed and may contain units. The string form accepts
        both two parameters, or a single, vpype-like page format specifier.

        Page format specifier can either be a known page format (see ``vpype write --help`` for
        a list) or a string in the form of `WxH`, where both W and H may have units (e.g.
        `15inx10in`.

        By default, the sketch is always centered on the page. This can be disabled with
        ``center=False``. In this case, the sketch's absolute coordinates are used, with (0, 0)
        corresponding to the page's top-left corener and Y coordinates increasing downwards.

        The current page format (in CSS pixels) can be obtained with :py:attr:`width` and
        :py:attr:`height` properties.

        Examples:

            Known page format can be used directly::

                >>> vsk = Vsketch()
                >>> vsk.size("a4")

            Alternatively, the page size can be explicitely provided. All of the following
            calls are strictly equivalent::

                >>> vsk.size("15in", "10in")
                >>> vsk.size("10in", "15in", landscape=True)
                >>> vsk.size("15inx10in")
                >>> vsk.size("15in", 960.)  # 1in = 96 CSS pixels

        Args:
            width: page width or page forwat specifier if ``h`` is omitted
            height: page height
            landscape: rotate page format by 90 degrees if True
            center: if False, automatic centering is disabled
        """

        if height is None:
            width, height = vp.convert_page_format(width)
        else:
            width, height = vp.convert_length(width), vp.convert_length(height)

        if landscape:
            self._page_format = (height, width)
        else:
            self._page_format = (width, height)
        self._center_on_page = center

    def stroke(self, c: int) -> None:
        """Set the current stroke color.

        Args:
            c (strictly positive int): the color (e.g. layer) to use for path
        """
        if c < 1:
            raise ValueError("color layer must be strictly positive")

        self._cur_stroke = c

    def noStroke(self) -> None:
        """Disable stroke."""
        self._cur_stroke = None

    def fill(self, c: int) -> None:
        """Set the current fill color.
        Args:
            c (strictly positive int): the color (e.g. layer) to use for fill
        """
        if c < 1:
            raise ValueError("color layer must be strictly positive")

        self._cur_fill = c

    def noFill(self) -> None:
        """Disable fill."""
        self._cur_fill = None

    def penWidth(self, width: Union[float, str], layer: Optional[int] = None) -> None:
        """Configure the pen width.

        For some feature, vsketch needs to know the width of your pen to for an optimal output.
        For example, the hatching pattern generated by :func:`fill` must be spaced by the right
        amount. The default pen width is set to 0.3mm.

        The default pen width can be set this way, and will be used for all layers unless a
        layer-specific pen width is provided::

            >>> vsk = Vsketch()
            >>> vsk.penWidth("0.5mm")

        A layer-specific pen width can be defined this way::

            >>> vsk.penWidth("1mm", 2)  # set pen width of layer 2 to 1mm

        If float is used as input, it is interpreted as CSS pixels.

        Args:
            width: pen width
            layer: if provided, ID of the layer for which the pen width must be set (otherwise
                the default pen width is changed)
        """
        w = vp.convert_length(width)
        if layer is not None:
            if layer < 1:
                raise ValueError("layer ID must be a strictly positive integer")
            self._pen_width[layer] = w
        else:
            self._default_pen_width = w

    @property
    def strokePenWidth(self) -> Optional[float]:
        """Returns the pen width to be used for stroke, or None in :func:`noStroke` mode.

        Returns:
            the current stroke pen width
        """
        if self._cur_stroke is not None:
            if self._cur_stroke in self._pen_width:
                return self._pen_width[self._cur_stroke]
            else:
                return self._default_pen_width
        return None

    @property
    def fillPenWidth(self) -> Optional[float]:
        """Returns the pen width to be used for fill, or None in :func:`noFill` mode.

        Returns:
            the current fill pen width
        """
        if self._cur_fill is not None:
            if self._cur_fill in self._pen_width:
                return self._pen_width[self._cur_fill]
            else:
                return self._default_pen_width
        return None

    def resetMatrix(self) -> None:
        """Reset the current transformation matrix."""
        self.transform = np.identity(3)

    def pushMatrix(self) -> MatrixPopper:
        """Push the current transformation matrix onto the matrix stack.

        Each call to :func:`pushMatrix` should be matched by exactly one call to
        :func:`popMatrix` to maintain consistency. Alternatively, the context manager
        returned by :func:`pushMatrix` can be used to automatically call :func:`popMatrix`

        Examples:

            Using matching :func:`popMatrix`::

                >>> vsk = Vsketch()
                >>> for _ in range(5):
                ...    vsk.pushMatrix()
                ...    vsk.rotate(_*5, degrees=True)
                ...    vsk.rect(-2, -2, 2, 2)
                ...    vsk.popMatrix()
                ...    vsk.translate(5, 0)
                ...

            Using context manager::

                >>> for _ in range(5):
                ...    with vsk.pushMatrix():
                ...        vsk.rotate(_*5, degrees=True)
                ...        vsk.rect(-2, -2, 2, 2)
                ...    vsk.translate(5, 0)
                ...

        Returns:
            context manager object: a context manager object for use with a ``with`` statement
        """
        self._transform_stack.append(self.transform.copy())

        return MatrixPopper(self)

    def popMatrix(self) -> None:
        """Pop the current transformation matrix from the matrix stack."""
        if len(self._transform_stack) == 1:
            raise RuntimeError("popMatrix() was called more times than pushMatrix()")

        self._transform_stack.pop()

    def printMatrix(self) -> None:
        """Print the current transformation matrix."""
        print(self.transform)

    def scale(self, sx: Union[float, str], sy: Optional[Union[float, str]] = None) -> None:
        """Apply a scale factor to the current transformation matrix.

        TODO: add examples

        Args:
            sx: scale factor along x axis (can be a string with units)
            sy: scale factor along y axis (can be a string with units) or None, in which case
                the same value as sx is used
        """

        if isinstance(sx, str):
            sx = vp.convert_length(sx)

        if sy is None:
            sy = sx
        elif isinstance(sy, str):
            sy = vp.convert_length(sy)

        self.transform = self.transform @ np.diag([sx, sy, 1])

    def rotate(self, angle: float, degrees=False) -> None:
        """Apply a rotation to the current transformation matrix.

        The coordinates are always rotated around their relative position to the origin.
        Positive numbers rotate objects in a clockwise direction and negative numbers rotate in
        the counter-clockwise direction.

        Args:
            angle: the angle of the rotation in radian (or degrees if ``degrees=True``)
            degrees: if True, the input is interpreted as degree instead of radians
        """

        if degrees:
            angle = angle * np.pi / 180.0

        self.transform = self.transform @ np.array(
            [
                (np.cos(angle), -np.sin(angle), 0),
                (np.sin(angle), np.cos(angle), 0),
                (0, 0, 1),
            ],
            dtype=float,
        )

    def translate(self, dx: float, dy: float) -> None:
        """Apply a translation to the current transformation matrix.

        Args:
            dx: translation along X axis
            dy: translation along Y axis
        """

        self.transform = self.transform @ np.array(
            [(1, 0, dx), (0, 1, dy), (0, 0, 1)], dtype=float
        )

    def line(self, x1: float, y1: float, x2: float, y2: float) -> None:
        """Draw a line.

        Args:
            x1: X coordinate of starting point
            y1: Y coordinate of starting point
            x2: X coordinate of ending point
            y2: Y coordinate of ending point
        """

        # TODO: handle transformation
        self._add_polygon(np.array([x1 + y1 * 1j, x2 + y2 * 1j], dtype=complex))

    def circle(
        self,
        x: float,
        y: float,
        diameter: Optional[float] = None,
        radius: Optional[float] = None,
    ) -> None:
        """Draw a circle.

        The level of detail used to approximate the circle is controlled by :func:`detail`.

        Example:

            >>> vsk = Vsketch()
            >>> vsk.circle(0, 0, 10)  # by default, diameter is used
            >>> vsk.circle(0, 0, radius=5)  # radius can be specified instead

        Args:
            x: x coordinate of the center
            y: y coordinate of the center
            diameter: circle diameter (or None if using radius)
            radius: circle radius (or None if using diameter
        """

        if (diameter is None) == (radius is None):
            raise ValueError("either (but not both) diameter and radius must be provided")

        if radius is None:
            radius = cast(float, diameter) / 2

        line = vp.circle(x, y, radius, self.epsilon)
        self._add_polygon(line)

    def rect(
        self,
        x: float,
        y: float,
        w: float,
        h: Optional[float] = None,
        tl: Optional[float] = 0,
        tr: Optional[float] = None,
        br: Optional[float] = None,
        bl: Optional[float] = None,
        mode: Optional[str] = None,
    ) -> None:
        """Draw a rectangle.

        Examples:
            >>> vsk = Vsketch()
            >>> vsk.rect(0, 0, 2, 4)  # Default mode is 'corner'
            >>> vsk.rect(3, 3, 2.5, 1, mode="radius")

        Args:
            x: x coordinate of the top-left corner
            y: y coordinate of the top-left corner
            w: width
            h: height (same as width if not provided)
            tl: top-left corner radius (0 if not provided)
            tr: top-right corner radius (same as tl if not provided)
            br: bottom-right corner radius (same as tr if not provided)
            bl: bottom-left corner radius (same as br if not provided)
            mode: One of "corner", "corners", "center", "radius" (default: "corner")
        """
        if not h:
            h = w
        if not tl:
            tl = 0
        if not tr:
            tr = tl
        if not br:
            br = tr
        if not bl:
            bl = br

        if (tr + tl) > w or (br + bl) > w:
            raise ValueError("sum of corner radius cannot exceed width")
        if (tl + bl) > h or (tr + br) > h:
            raise ValueError("sum of corner radius cannot exceed height")

        if mode is None:
            mode = self._rect_mode

        if mode == "corner":
            line = vp.rect(x, y, w, h)
        elif mode == "corners":
            #  Find top-left corner
            tl_x, tl_y = min(x, w), min(y, h)
            width, height = max(x, w) - tl_x, max(y, h) - tl_y
            line = vp.rect(tl_x, tl_y, width, height)
        elif mode == "center":
            line = vp.rect(x - w / 2, y - h / 2, w, h)
        elif mode == "radius":
            line = vp.rect(x - w, y - h, 2 * w, 2 * h)
        else:
            raise ValueError("mode must be one of 'corner', 'corners', 'center', 'radius'")

        # TODO: handle round corners

        self._add_polygon(line)

    def square(self, x: float, y: float, extent: float, mode: Optional[str] = None) -> None:
        """Draw a square.

        Example:

            >>> vsk = Vsketch()
            >>> vsk.square(2, 2, 2.5)
        
        Args:
            x: X coordinate of top-left corner
            y: Y coordinate of top-left corner
            extent: width and height of the square
            mode: One of "corner", "corners", "center", "radius" (default: "corner"). 
                "corners" will be treated the same as "corner".
        """
        if mode == "corners" or (mode is None and self._rect_mode == "corners"):
            mode = "corner"
        self.rect(x, y, extent, extent, mode=mode)

    def rectMode(self, mode: str) -> None:
        """Change the way parameters are interpreted to draw rectangles.

        Default is "corner", where the first two parameters are the top-left corner coordinates,
        and the third (and fourth) are the bottom-right corner coordinates.

        In `rect()`, "corners" interprets the first two parameters as the coordinates of a corner,
        and the third and fourth parameters as the opposite corner coordinates. 
        In `square()`, "corners" is equivalent to "corner".

        "center" interprets the first two parameters as the shape's center coordinates, and the third
        and fourth parameters as the shape's width and height.

        "radius" interprets the first two parameters as the shape's center coordinates, and the third
        and fourth parameters as half of the shape's width and height.

        Example:
            
            >>> vsk = Vsketch()
            >>> vsk.rectMode("center")
            >>> vsk.square(3, 3, 1.5)
            >>> vsk.rect(2, 2, 3.5, 1)
        
        Args:
            mode: one of "corner", "corners", "center", "radius".
        """
        if mode in ["corner", "corners", "center", "radius"]:
            self._rect_mode = mode
        else:
            raise ValueError("mode must be one of 'corner', 'corners', 'center', 'radius'")

    def quad(
        self,
        x1: float,
        y1: float,
        x2: float,
        y2: float,
        x3: float,
        y3: float,
        x4: float,
        y4: float,
    ) -> None:
        """Draw a quadrilateral.

        Example:

            >>> vsk = Vsketch()
            >>> vsk.quad(0, 0, 1, 3.5, 4.5, 4.5, 3.5, 1)
        
        Args:
            x1: X coordinate of the first vertex
            y1: Y coordinate of the first vertex
            x2: X coordinate of the second vertex
            y2: Y coordinate of the second vertex
            x3: X coordinate of the third vertex
            y3: Y coordinate of the third vertex
            x4: X coordinate of the last vertex
            y4: Y coordinate of the last vertex
        """
        line = np.array(
            [x1 + y1 * 1j, x2 + y2 * 1j, x3 + y3 * 1j, x4 + y4 * 1j, x1 + y1 * 1j],
            dtype=complex,
        )
        self._add_polygon(line)

    def triangle(
        self, x1: float, y1: float, x2: float, y2: float, x3: float, y3: float
    ) -> None:
        """Draw a triangle.

        Example:

            >>> vsk = Vsketch()
            >>> vsk.triangle(2, 2, 2, 3, 3, 2.5)

        Args:
            x1: X coordinate of the first corner
            y1: Y coordinate of the first corner
            x2: X coordinate of the second corner
            y2: Y coordinate of the second corner
            x3: X coordinate of the third corner
            y3: Y coordinate of the third corner
        """

        line = np.array(
            [x1 + y1 * 1j, x2 + y2 * 1j, x3 + y3 * 1j, x1 + y1 * 1j], dtype=complex
        )
        self._add_polygon(line)

    def polygon(
        self,
        x: Union[Iterable[float], Iterable[Sequence[float]]],
        y: Optional[Iterable[float]] = None,
        holes: Iterable[Iterable[Sequence[float]]] = (),
        close: bool = False,
    ):
        """Draw a polygon.

        Examples:

            A single iterable of size-2 sequence can be used::

                >>> vsk = Vsketch()
                >>> vsk.polygon([(0, 0), (2, 3), (3, 2)])

            Alternatively, two iterables of float can be passed::

                >>> vsk.polygon([0, 2, 3], [0, 3, 2])

            The polygon can be automatically closed if needed::

                >>> vsk.polygon([0, 2, 3], [0, 3, 2], close=True)

            Finally, polygons can have holes, which is useful when using :func:`fill`::

                >>> vsk.polygon([0, 1, 1, 0], [0, 0, 1, 1],
                ...             holes=[[(0.3, 0.3), (0.3, 0.6), (0.6, 0.6)]])

        Args:
            x: X coordinates or iterable of size-2 points (if ``y`` is omitted)
            y: Y coordinates
            holes: list of holes inside the polygon
            close: the polygon is closed if True
        """
        if y is None:
            try:
                # noinspection PyTypeChecker
                line = np.array(
                    [complex(c[0], c[1]) for c in cast(Iterable[Sequence[float]], x)],
                    dtype=complex,
                )
            except:
                raise ValueError(
                    "when Y is not provided, X must contain an iterable of size 2+ sequences"
                )
        else:
            try:
                line = np.array(
                    [complex(c[0], c[1]) for c in zip(x, y)], dtype=complex  # type: ignore
                )
            except:
                raise ValueError(
                    "when both X and Y are provided, they must be sequences o float"
                )

        hole_lines = []
        try:
            for hole in holes:
                hole_lines.append(np.array([complex(c[0], c[1]) for c in hole], dtype=complex))
        except:
            raise ValueError("holes must be a sequence of sequence of 2D coordinates")

        if close and line[-1] != line[0]:
            line = np.hstack([line, line[0]])

        self._add_polygon(line, holes=hole_lines)

    def geometry(self, shape: Any) -> None:
        """Draw a Shapely geometry.

        This function should accept any of LineString, LinearRing, MultiPolygon,
        MultiLineString, or Polygon.

        Args:
            shape (Shapely geometry): a supported shapely geometry object
        """

        try:
            if shape.geom_type in ["LineString", "LinearRing"]:
                self.polygon(shape.coords)
            elif shape.geom_type == "MultiLineString":
                for ls in shape:
                    self.polygon(ls.coords)
            elif shape.geom_type in ["Polygon", "MultiPolygon"]:
                if shape.geom_type == "Polygon":
                    shape = [shape]
                for p in shape:
                    self.polygon(
                        p.exterior.coords, holes=[hole.coords for hole in p.interiors]
                    )
            else:
                raise ValueError("unsupported Shapely geometry")
        except AttributeError:
            raise ValueError("the input must be a supported Shapely geometry")

    def sketch(self, sub_sketch: "Vsketch") -> None:
        """Draw the content of another Vsketch.

        Vsketch objects being self-contained, multiple instances can be created by a single
        program, for example to create complex shapes in a sub-sketch to be used multiple times
        in the main sketch. This function can be used to draw in a sketch the content of
        another sketch.

        The styling options (stroke layer, fill layer, pen width, etc.) must be defined in the
        sub-sketch and are preserved by :func:`sketch`. Layers IDs are preserved and will be
        created if needed.

        The current transformation matrix is applied on the sub-sketch before inclusion in the
        main sketch.

        Args:
            sub_sketch: sketch to draw in the current sketch
        """

        # invalidate the cache
        self._processed_vector_data = None

        for layer_id, layer in sub_sketch._vector_data.layers.items():
            lc = vp.LineCollection([self._transform_line(line) for line in layer])
            self._vector_data.add(lc, layer_id)

    def _transform_line(self, line: np.ndarray) -> np.ndarray:
        """Apply the current transformation matrix to a line."""

        transformed_line = self.transform @ np.vstack(
            [line.real, line.imag, np.ones(len(line))]
        ).T.reshape(len(line), 3, 1)
        return transformed_line[:, 0, 0] + 1j * transformed_line[:, 1, 0]

    def _add_polygon(self, exterior: np.ndarray, holes: Iterable[np.ndarray] = ()) -> None:
        """Add a polygon with optional holes to the sketch.

        If the exterior is nos closed, this will be reflected by its stroke. Its fill will
        behave as if the polygon was closed.

        Args:
            exterior (numpy array of complex): polygon external boundary
            holes (iterable of numpy array of complex): interior holes
        """
        # invalidate the cache
        self._processed_vector_data = None

        transformed_exterior = self._transform_line(exterior)
        transformed_holes = [self._transform_line(hole) for hole in holes]

        if self._cur_stroke:
            self._vector_data.add(
                vp.LineCollection(
                    [line for line in [transformed_exterior] + transformed_holes]
                ),
                self._cur_stroke,
            )

        if self._cur_fill:
            p = Polygon(
                complex_to_2d(transformed_exterior),
                holes=[complex_to_2d(hole) for hole in transformed_holes],
            )
            lc = generate_fill(p, cast(float, self.fillPenWidth))
            self._vector_data.add(lc, self._cur_fill)

    def pipeline(self, s: str) -> None:
        # invalidate the cache
        if s != self._pipeline:
            self._processed_vector_data = None

        self._pipeline = s

    def display(
        self,
        mode: Optional[str] = None,
        paper: bool = True,
        pen_up: bool = False,
        color_mode: str = "layer",
        axes: bool = False,
        grid: bool = False,
        unit: str = "px",
    ) -> None:
        """Display the sketch on screen.

        This function displays the sketch on screen using the most appropriate mode depending
        on the environment.

        In standalone mode (vsketch used as a library), ``"matplotlib"`` mode is used by
        default. Otherwise (i.e. in Jupyter Lab or Google Colab), ``"ipython"`` mode is used
        instead.

        The default options are the following:

            * The sketch is laid out on the desired page format, the boundary of which are
              displayed.
            * The path are colored layer by layer.
            * Pen-up trajectories are not displayed.
            * Advanced plotting options (axes, grid, custom units) are disabled.

        All of the above can be controlled using the optional arguments.

        Examples:

            In most case, the default behaviour is best::

                >>> vsk = Vsketch()
                >>> # draw stuff...
                >>> vsk.display()

            Sometimes, seeing the page boundaries and a laid out sketch is not useful::

                >>> vsk.display(paper=False)

            The ``"matplotlib"`` mode has additional options that can occasionaly be useful::

                >>> vsk.display(mode="matplotlib", axes=True, grid=True, unit="cm")

        Args:
            mode (``"matplotlib"`` or ``"ipython"``): override the default display mode
            paper: if True, the sketch is laid out on the desired page format (default: True)
            pen_up: if True, the pen-up trajectories will be displayed (default: False)
            color_mode (``"none"``, ``"layer"``, or ``"path"``): controls how color is used for
                display (``"none"``: black and white, ``"layer"``: one color per layer,
                ``"path"``: one color per path — default: ``"layer"``)
            axes: (``"matplotlib"`` only) if True, labelled axes are displayed (default: False)
            grid: (``"matplotlib"`` only) if True, a grid is displayed (default: False)
            unit: (``"matplotlib"`` only) use a specific unit for the axes (default: "px")
        """
        display(
            self.processed_vector_data,
            page_format=self._page_format if paper else None,
            mode=mode,
            center=self._center_on_page,
            show_axes=axes,
            show_grid=grid,
            show_pen_up=pen_up,
            color_mode=color_mode,
            unit=unit,
        )

    def save(
        self, file: Union[str, TextIO], color_mode="layer", layer_label: str = "%d"
    ) -> None:
        """Save the current sketch to a SVG file.

        ``file`` may  either be a file path or a IO stream handle (such as the one returned
        by Python's ``open()`` built-in).

        This function uses the page layout as defined by :func:`size`.

        Args:
            file: destination SVG file (can be a file path or text-based IO stream)
            color_mode (``"none"``, ``"layer"``, or ``"path"``): controls how color is used for
                display (``"none"``: black and white, ``"layer"``: one color per layer,
                ``"path"``: one color per path — default: ``"layer"``)
            layer_label: define a template for layer naming (use %d for layer ID)
        """
        if isinstance(file, str):
            file = open(file, "w")

        vp.write_svg(
            file,
            self.processed_vector_data,
            self._page_format,
            self._center_on_page,
            color_mode=color_mode,
            layer_label_format=layer_label,
            source_string="Generated with vsketch",
        )

    def _apply_pipeline(self):
        """Apply the current pipeline on the current vector data."""

        @vpype_cli.cli.command(group="vsketch")
        @vp.global_processor
        def vsketchinput(vector_data):
            vector_data.extend(self._vector_data)
            return vector_data

        @vpype_cli.cli.command(group="vsketch")
        @vp.global_processor
        def vsketchoutput(vector_data):
            self._processed_vector_data = vector_data
            return vector_data

        args = "vsketchinput " + self._pipeline + " vsketchoutput"
        vpype_cli.cli.main(prog_name="vpype", args=shlex.split(args), standalone_mode=False)

    ####################
    # RANDOM FUNCTIONS #
    ####################

    def random(self, a: float, b: Optional[float] = None) -> float:
        """Return a random number with an uniform distribution between specified bounds.

        .. seealso::

            * :func:`randomSeed`
            * :func:`noise`

        Examples:

            When using a single argument, it is used as higher bound and 0 is the lower
            bound::

                >>> vsk = Vsketch()
                >>> vsk.random(10)
                5.887767258845811

            When using both arguments, they are used as lower and higher bounds::

                >>> vsk.random(30, 40)
                37.12222388435382

        Args:
            a: if b is provided: low bound, otherwise: high bound
            b: high bound

        Returns:
            the random value
        """
        return self._random.uniform(0 if b is None else a, a if b is None else b)

    def randomGaussian(self) -> float:
        """Return a random number according to  a gaussian distribution with a mean of 0 and a
        standard deviation of 1.0.

        .. seealso::

            * :func:`random`
            * :func:`randomSeed`

        Returns:
            the random value
        """
        return self._random.gauss(0.0, 1.0)

    def randomSeed(self, seed: int) -> None:
        """Set the seed for :func:`random` and :func:`randomGaussian`.

        By default, :class:`Vsketch` instance are initialized with a random seed. By explicitly
        setting the seed, the sequence of number returned by :func:`random` and
        :func:`randomGaussian` will be reproduced predictably.

        Note that each :class:`Vsketch` instance has it's own random state and will not affect
        other instances.

        Args:
            seed: the seed to use
        """
        self._random.seed(seed)

    def noise(self, x: float, y: float = 0, z: float = 0) -> float:
        """Returns the Perlin noise value at specified coordinates.

        This function can compute 1D, 2D or 3D noise, depending on the number of coordinates
        given. See `Processing's description <https://processing.org/reference/noise_.html>`_
        of Perlin noise for background information.

        For a given :class:`Vsketch` instance, a coordinate tuple will always lead to the same
        pseudo-random value, unless another seed is set (:func:`noiseSeed`).

        .. seealso::

            * :func:`noiseSeed`
            * :func:`noiseDetail`

        Args:
            x: X coordinate in the noise space
            y: Y coordinate in the noise space (if provided)
            z: Z coordinate in the noise space (if provided)

        Returns:
            noise value between 0.0 and 1.0
        """

        # We use simplex noise instead of perlin noise because it can be computed for all
        # inputs (as opposed to [0, 1]) so it behaves in a way that is closer to Processing
        return (
            noise.snoise4(
                x,
                y,
                z,
                self._noise_seed,
                octaves=self._noise_lod,
                persistence=self._noise_falloff,
            )
            + 0.5
        )

    def noiseDetail(self, lod: int, falloff: Optional[float] = None) -> None:
        """Adjusts parameters of the Perlin noise function.

        By default, noise is computed over 4 octaves with each octave contributing exactly half
        of it s predecessors. This falloff as well as the number of octaves can be adjusted
        with this function

        .. seealso::

            * :func:`noise`
            * Processing
              `noiseDetail() doc <https://processing.org/reference/noiseDetail_.html>`_

        Args:
            lod: number of octaves to use
            falloff: ratio of amplitude of one octave with respect to the previous one
        """
        self._noise_lod = lod
        if falloff is not None:
            self._noise_falloff = falloff

    def noiseSeed(self, seed: int) -> None:
        """Set the random seed for :func:`noise`.

        .. seealso::

            :func:`noise`

        Args:
            seed: the seed
        """
        rng = random.Random()
        rng.seed(seed)
        self._noise_seed = rng.uniform(0, 1)

    #######################
    # STATELESS UTILITIES #
    #######################

    @staticmethod
    def map(
        value: Union[float, np.ndarray],
        start1: float,
        stop1: float,
        start2: float,
        stop2: float,
    ) -> Union[float, np.ndarray]:
        """Re-map a value from one range to the other.

        Input values are not clamped. This function accept float or NumPy array, in which case
        it also returns a Numpy array.

        Examples::

            >>> vsk = Vsketch()
            >>> vsk.map(5, 0, 10, 40, 60)
            50
            >>> vsk.map(-1, 0, 1, 0, 30)
            -30
            >>> vsk.map(np.arange(5), 0, 5, 10, 30)
            array([10., 14., 18., 22., 26.])

        Args:
            value: value or array of value to re-map
            start1: low bound of the value's current range
            stop1: high bound of the value's current range
            start2: low bound of the target range
            stop2: high bound of the target range

        Returns:
            the re-maped value or array
        """

        return ((value - start1) * (stop2 - start2)) / (stop1 - start1) + start2<|MERGE_RESOLUTION|>--- conflicted
+++ resolved
@@ -30,16 +30,13 @@
         self._detail = vp.convert_length("0.1mm")
         self._pen_width: Dict[int, float] = {}
         self._default_pen_width = vp.convert_length("0.3mm")
-<<<<<<< HEAD
         self._rect_mode = "corner"
-=======
         self._noise_lod = 4
         self._random = random.Random()
         self._noise_falloff = 0.5
         # we use the global rng to guarantee unique seeds for noise
         self._noise_seed = random.uniform(0, 1)
         self._random.seed(random.randint(0, 2 ** 31))
->>>>>>> 49785c26
         self.resetMatrix()
 
         # we cache the processed vector data to make sequence of plot() and write() faster
