--- conflicted
+++ resolved
@@ -25,6 +25,7 @@
         self._cur_stroke: Optional[int] = 1
         self._stroke_weight: int = 1
         self._cur_fill: Optional[int] = None
+        self._pipeline = ""
         self._figure = None
         self._transform_stack = [np.empty(shape=(3, 3), dtype=float)]
         self._page_format = vp.convert_page_format("a3")
@@ -41,9 +42,20 @@
         self._random.seed(random.randint(0, 2 ** 31))
         self.resetMatrix()
 
+        # we cache the processed vector data to make sequence of plot() and write() faster
+        # the cache must be invalidated (ie. _processed_vector_data set to None) each time
+        # _vector_data or _pipeline changes
+        self._processed_vector_data: Optional[vp.VectorData] = None
+
     @property
     def vector_data(self):
         return self._vector_data
+
+    @property
+    def processed_vector_data(self):
+        if self._processed_vector_data is None:
+            self._apply_pipeline()
+        return self._processed_vector_data
 
     @property
     def width(self) -> float:
@@ -868,6 +880,9 @@
             sub_sketch: sketch to draw in the current sketch
         """
 
+        # invalidate the cache
+        self._processed_vector_data = None
+
         for layer_id, layer in sub_sketch._vector_data.layers.items():
             lc = vp.LineCollection([self._transform_line(line) for line in layer])
             self._vector_data.add(lc, layer_id)
@@ -890,6 +905,8 @@
             exterior (numpy array of complex): polygon external boundary
             holes (iterable of numpy array of complex): interior holes
         """
+        # invalidate the cache
+        self._processed_vector_data = None
 
         transformed_exterior = self._transform_line(exterior)
         transformed_holes = [self._transform_line(hole) for hole in holes]
@@ -954,21 +971,6 @@
 
             This pipeline does the following:
 
-<<<<<<< HEAD
-                - ``linesimplify`` Reduces the number of segment within all paths to the
-                  minimum needed to ensure quality. This reduces SVG file size and avoid
-                  performance issues while plotting.
-                - ``linemerge`` Merge lines whose ends are very close to avoid unnecessary
-                  pen-up/pen-down sequences. By default, this command will consider swapping
-                  the path direction for merging.
-                - ``reloop`` Randomize the location of the seam for closed paths. When many
-                  similar paths are used on a plot (say, circles), having the seam at the same
-                  location can lead to disturbing artefacts on the final plot, which this
-                  command avoids.
-                - ``linesort`` Reorder the paths to minimize the pen-up travel distance. By
-                  default, this command will consider swapping the path direction for further
-                  optimization.
-=======
                 - :ref:`cmd_linesimplify`: Reduces the number of segment within all paths to
                   the minimum needed to ensure quality. This reduces SVG file size and avoid
                   performance issues while plotting.
@@ -982,7 +984,6 @@
                 - :ref:`cmd_linesort`: Reorder the paths to minimize the pen-up travel
                   distance. By default, this command will consider swapping the path direction
                   for further optimization.
->>>>>>> ec620f7a
 
         Args:
             pipeline: vpype pipeline to apply to the sketch
@@ -1062,7 +1063,7 @@
             fig_size: (``"matplotlib"`` only) specify the figure size
         """
         display(
-            self.vector_data,
+            self.processed_vector_data,
             page_format=self._page_format if paper else None,
             mode=mode,
             center=self._center_on_page,
@@ -1096,13 +1097,31 @@
 
         vp.write_svg(
             file,
-            self.vector_data,
+            self.processed_vector_data,
             self._page_format,
             self._center_on_page,
             color_mode=color_mode,
             layer_label_format=layer_label,
             source_string="Generated with vsketch",
         )
+
+    def _apply_pipeline(self):
+        """Apply the current pipeline on the current vector data."""
+
+        @vpype_cli.cli.command(group="vsketch")
+        @vp.global_processor
+        def vsketchinput(vector_data):
+            vector_data.extend(self._vector_data)
+            return vector_data
+
+        @vpype_cli.cli.command(group="vsketch")
+        @vp.global_processor
+        def vsketchoutput(vector_data):
+            self._processed_vector_data = vector_data
+            return vector_data
+
+        args = "vsketchinput " + self._pipeline + " vsketchoutput"
+        vpype_cli.cli.main(prog_name="vpype", args=shlex.split(args), standalone_mode=False)
 
     ####################
     # RANDOM FUNCTIONS #
